import sempy.fabric as fabric
from sempy_labs.directlake._get_shared_expression import get_shared_expression
from sempy_labs._helper_functions import (
    resolve_lakehouse_name,
)
from sempy_labs.tom import connect_semantic_model
from typing import Optional
import sempy_labs._icons as icons


def update_direct_lake_model_lakehouse_connection(
    dataset: str,
    workspace: Optional[str] = None,
    lakehouse: Optional[str] = None,
    lakehouse_workspace: Optional[str] = None,
):
    """
    Remaps a Direct Lake semantic model's SQL Endpoint connection to a new lakehouse.

    Parameters
    ----------
    dataset : str
        Name of the semantic model.
    workspace : str, default=None
        The Fabric workspace name in which the semantic model exists.
        Defaults to None which resolves to the workspace of the attached lakehouse
        or if no lakehouse attached, resolves to the workspace of the notebook.
    lakehouse : str, default=None
        The Fabric lakehouse used by the Direct Lake semantic model.
        Defaults to None which resolves to the lakehouse attached to the notebook.
    lakehouse_workspace : str, default=None
        The Fabric workspace used by the lakehouse.
        Defaults to None which resolves to the workspace of the attached lakehouse
        or if no lakehouse attached, resolves to the workspace of the notebook.

    Returns
    -------

    """

    workspace = fabric.resolve_workspace_name(workspace)

    if lakehouse_workspace is None:
        lakehouse_workspace = workspace

    if lakehouse is None:
        lakehouse_id = fabric.get_lakehouse_id()
        lakehouse = resolve_lakehouse_name(lakehouse_id, lakehouse_workspace)

    # Check if lakehouse is valid
    dfI = fabric.list_items(workspace=lakehouse_workspace, type="Lakehouse")
    dfI_filt = dfI[(dfI["Display Name"] == lakehouse)]

    if len(dfI_filt) == 0:
        raise ValueError(
<<<<<<< HEAD
            f"{icons.red_dot} The '{lakehouse}' lakehouse does not exist within the '{lakehouse_workspace}' workspace. Therefore it cannot be used to support the '{dataset}' semantic model within the '{workspace}' workspace."
=======
            f"{icons.red_dot} The '{lakehouse}' lakehouse does not exist within the '{lakehouse_workspace}' workspace. "
            f"Therefore it cannot be used to support the '{dataset}' semantic model within the '{workspace}' workspace."
>>>>>>> 383a2208
        )

    dfP = fabric.list_partitions(dataset=dataset, workspace=workspace)
    dfP_filt = dfP[dfP["Mode"] == "DirectLake"]

    if len(dfP_filt) == 0:
        raise ValueError(
            f"{icons.red_dot} The '{dataset}' semantic model is not in Direct Lake. This function is only applicable to Direct Lake semantic models."
        )
    else:
        with connect_semantic_model(
            dataset=dataset, readonly=False, workspace=workspace
        ) as tom:

            shEx = get_shared_expression(lakehouse, lakehouse_workspace)
            try:
                tom.model.Expressions["DatabaseQuery"].Expression = shEx
                print(
                    f"{icons.green_dot} The expression in the '{dataset}' semantic model has been updated to point to the '{lakehouse}' lakehouse in the '{lakehouse_workspace}' workspace."
                )
            except Exception as e:
                raise ValueError(
                    f"{icons.red_dot} The expression in the '{dataset}' semantic model was not updated."
                ) from e<|MERGE_RESOLUTION|>--- conflicted
+++ resolved
@@ -53,12 +53,8 @@
 
     if len(dfI_filt) == 0:
         raise ValueError(
-<<<<<<< HEAD
-            f"{icons.red_dot} The '{lakehouse}' lakehouse does not exist within the '{lakehouse_workspace}' workspace. Therefore it cannot be used to support the '{dataset}' semantic model within the '{workspace}' workspace."
-=======
             f"{icons.red_dot} The '{lakehouse}' lakehouse does not exist within the '{lakehouse_workspace}' workspace. "
             f"Therefore it cannot be used to support the '{dataset}' semantic model within the '{workspace}' workspace."
->>>>>>> 383a2208
         )
 
     dfP = fabric.list_partitions(dataset=dataset, workspace=workspace)
