import sempy.fabric as fabric
import re
import json
import base64
import time
import uuid
from sempy.fabric.exceptions import FabricHTTPException
import pandas as pd
from functools import wraps
import datetime
from typing import Optional, Tuple, List
from uuid import UUID
import sempy_labs._icons as icons
import urllib.parse
from azure.core.credentials import TokenCredential, AccessToken
import deltalake


def create_abfss_path(
    lakehouse_id: UUID, lakehouse_workspace_id: UUID, delta_table_name: str
) -> str:
    """
    Creates an abfss path for a delta table in a Fabric lakehouse.

    Parameters
    ----------
    lakehouse_id : UUID
        ID of the Fabric lakehouse.
    lakehouse_workspace_id : UUID
        ID of the Fabric workspace.
    delta_table_name : str
        Name of the delta table name.

    Returns
    -------
    str
        An abfss path which can be used to save/reference a delta table in a Fabric lakehouse.
    """

    return f"abfss://{lakehouse_workspace_id}@onelake.dfs.fabric.microsoft.com/{lakehouse_id}/Tables/{delta_table_name}"


def format_dax_object_name(table: str, column: str) -> str:
    """
    Formats a table/column combination to the 'Table Name'[Column Name] format.

    Parameters
    ----------
    table : str
        The name of the table.
    column : str
        The name of the column.

    Returns
    -------
    str
        The fully qualified object name.
    """

    return "'" + table + "'[" + column + "]"


def create_relationship_name(
    from_table: str, from_column: str, to_table: str, to_column: str
) -> str:
    """
    Formats a relationship's table/columns into a fully qualified name.

    Parameters
    ----------
    from_table : str
        The name of the table on the 'from' side of the relationship.
    from_column : str
        The name of the column on the 'from' side of the relationship.
    to_table : str
        The name of the table on the 'to' side of the relationship.
    to_column : str
        The name of the column on the 'to' side of the relationship.

    Returns
    -------
    str
        The fully qualified relationship name.
    """

    return (
        format_dax_object_name(from_table, from_column)
        + " -> "
        + format_dax_object_name(to_table, to_column)
    )


def resolve_report_id(report: str, workspace: Optional[str] = None) -> UUID:
    """
    Obtains the ID of the Power BI report.

    Parameters
    ----------
    report : str
        The name of the Power BI report.
    workspace : str, default=None
        The Fabric workspace name.
        Defaults to None which resolves to the workspace of the attached lakehouse
        or if no lakehouse attached, resolves to the workspace of the notebook.

    Returns
    -------
    UUID
        The ID of the Power BI report.
    """

    if workspace is None:
        workspace_id = fabric.get_workspace_id()
        workspace = fabric.resolve_workspace_name(workspace_id)

    obj = fabric.resolve_item_id(item_name=report, type="Report", workspace=workspace)

    return obj


def resolve_report_name(report_id: UUID, workspace: Optional[str] = None) -> str:
    """
    Obtains the name of the Power BI report.

    Parameters
    ----------
    report_id : UUID
        The name of the Power BI report.
    workspace : str, default=None
        The Fabric workspace name.
        Defaults to None which resolves to the workspace of the attached lakehouse
        or if no lakehouse attached, resolves to the workspace of the notebook.

    Returns
    -------
    str
        The name of the Power BI report.
    """

    if workspace is None:
        workspace_id = fabric.get_workspace_id()
        workspace = fabric.resolve_workspace_name(workspace_id)

    obj = fabric.resolve_item_name(
        item_id=report_id, type="Report", workspace=workspace
    )

    return obj


def resolve_dataset_id(dataset: str, workspace: Optional[str] = None) -> UUID:
    """
    Obtains the ID of the semantic model.

    Parameters
    ----------
    dataset : str
        The name of the semantic model.
    workspace : str, default=None
        The Fabric workspace name.
        Defaults to None which resolves to the workspace of the attached lakehouse
        or if no lakehouse attached, resolves to the workspace of the notebook.

    Returns
    -------
    UUID
        The ID of the semantic model.
    """

    if workspace is None:
        workspace_id = fabric.get_workspace_id()
        workspace = fabric.resolve_workspace_name(workspace_id)

    obj = fabric.resolve_item_id(
        item_name=dataset, type="SemanticModel", workspace=workspace
    )

    return obj


def resolve_dataset_name(dataset_id: UUID, workspace: Optional[str] = None) -> str:
    """
    Obtains the name of the semantic model.

    Parameters
    ----------
    dataset_id : UUID
        The name of the semantic model.
    workspace : str, default=None
        The Fabric workspace name.
        Defaults to None which resolves to the workspace of the attached lakehouse
        or if no lakehouse attached, resolves to the workspace of the notebook.

    Returns
    -------
    str
        The name of the semantic model.
    """

    if workspace is None:
        workspace_id = fabric.get_workspace_id()
        workspace = fabric.resolve_workspace_name(workspace_id)

    obj = fabric.resolve_item_name(
        item_id=dataset_id, type="SemanticModel", workspace=workspace
    )

    return obj


def resolve_lakehouse_name(
    lakehouse_id: Optional[UUID] = None, workspace: Optional[str] = None
) -> str:
    """
    Obtains the name of the Fabric lakehouse.

    Parameters
    ----------
    lakehouse_id : UUID, default=None
        The name of the Fabric lakehouse.
        Defaults to None which resolves to the lakehouse attached to the notebook.
    workspace : str, default=None
        The Fabric workspace name.
        Defaults to None which resolves to the workspace of the attached lakehouse
        or if no lakehouse attached, resolves to the workspace of the notebook.

    Returns
    -------
    str
        The name of the Fabric lakehouse.
    """

    if workspace is None:
        workspace_id = fabric.get_workspace_id()
        workspace = fabric.resolve_workspace_name(workspace_id)

    if lakehouse_id is None:
        lakehouse_id = fabric.get_lakehouse_id()

    obj = fabric.resolve_item_name(
        item_id=lakehouse_id, type="Lakehouse", workspace=workspace
    )

    return obj


def resolve_lakehouse_id(lakehouse: str, workspace: Optional[str] = None) -> UUID:
    """
    Obtains the ID of the Fabric lakehouse.

    Parameters
    ----------
    lakehouse : str
        The name of the Fabric lakehouse.
    workspace : str, default=None
        The Fabric workspace name.
        Defaults to None which resolves to the workspace of the attached lakehouse
        or if no lakehouse attached, resolves to the workspace of the notebook.

    Returns
    -------
    UUID
        The ID of the Fabric lakehouse.
    """

    if workspace is None:
        workspace_id = fabric.get_workspace_id()
        workspace = fabric.resolve_workspace_name(workspace_id)

    obj = fabric.resolve_item_id(
        item_name=lakehouse, type="Lakehouse", workspace=workspace
    )

    return obj


def get_direct_lake_sql_endpoint(dataset: str, workspace: Optional[str] = None) -> UUID:
    """
    Obtains the SQL Endpoint ID of the semantic model.

    Parameters
    ----------
    dataset : str
        The name of the semantic model.
    workspace : str, default=None
        The Fabric workspace name.
        Defaults to None which resolves to the workspace of the attached lakehouse
        or if no lakehouse attached, resolves to the workspace of the notebook.

    Returns
    -------
    uuid.UUID
        The ID of SQL Endpoint.
    """

    from sempy_labs.tom import connect_semantic_model

    if workspace is None:
        workspace_id = fabric.get_workspace_id()
        workspace = fabric.resolve_workspace_name(workspace_id)

    # dfP = fabric.list_partitions(dataset=dataset, workspace=workspace)
    # dfP_filt = dfP[dfP["Mode"] == "DirectLake"]

    # if len(dfP_filt) == 0:
    #    raise ValueError(
    #        f"The '{dataset}' semantic model in the '{workspace}' workspace is not in Direct Lake mode."
    #    )

    with connect_semantic_model(
        dataset=dataset, readonly=True, workspace=workspace
    ) as tom:
        sqlEndpointId = None
        for e in tom.model.Expressions:
            if e.Name == "DatabaseQuery":
                expr = e.Expression
                matches = re.findall(r'"([^"]+)"', expr)
                sqlEndpointId = matches[1]

        if sqlEndpointId is None:
            raise ValueError("SQL Endpoint not found.")

        return sqlEndpointId


def generate_embedded_filter(filter: str) -> str:
    """
    Converts the filter expression to a filter expression which can be used by a Power BI embedded URL.

    Parameters
    ----------
    filter : str
        The filter expression for an embedded Power BI report.

    Returns
    -------
    str
        A filter expression usable by a Power BI embedded URL.
    """

    pattern = r"'[^']+'\[[^\[]+\]"
    matches = re.findall(pattern, filter)
    for match in matches:
        matchReplace = (
            match.replace("'", "")
            .replace("[", "/")
            .replace("]", "")
            .replace(" ", "_x0020_")
            .replace("@", "_00x40_")
            .replace("+", "_0x2B_")
            .replace("{", "_007B_")
            .replace("}", "_007D_")
        )
        filter = filter.replace(match, matchReplace)

    pattern = r"\[[^\[]+\]"
    matches = re.findall(pattern, filter)
    for match in matches:
        matchReplace = (
            match.replace("'", "")
            .replace("[", "/")
            .replace("]", "")
            .replace(" ", "_x0020_")
            .replace("@", "_00x40_")
            .replace("+", "_0x2B_")
            .replace("{", "_007B_")
            .replace("}", "_007D_")
        )
        filter = filter.replace(match, matchReplace)

    revised_filter = (
        filter.replace("<=", "le")
        .replace(">=", "ge")
        .replace("<>", "ne")
        .replace("!=", "ne")
        .replace("==", "eq")
        .replace("=", "eq")
        .replace("<", "lt")
        .replace(">", "gt")
        .replace(" && ", " and ")
        .replace(" & ", " and ")
        .replace(" || ", " or ")
        .replace(" | ", " or ")
        .replace("{", "(")
        .replace("}", ")")
    )

    return revised_filter


def save_as_delta_table(
    dataframe,
    delta_table_name: str,
    write_mode: str,
    merge_schema: bool = False,
    schema: Optional[dict] = None,
    lakehouse: Optional[str] = None,
    workspace: Optional[str] = None,
):
    """
    Saves a pandas dataframe as a delta table in a Fabric lakehouse.

    Parameters
    ----------
    dataframe : pandas.DataFrame
        The dataframe to be saved as a delta table.
    delta_table_name : str
        The name of the delta table.
    write_mode : str
        The write mode for the save operation. Options: 'append', 'overwrite'.
    merge_schema : bool, default=False
        Merges the schemas of the dataframe to the delta table.
    schema : dict, default=None
        A dictionary showing the schema of the columns and their data types.
    lakehouse : str, default=None
        The Fabric lakehouse used by the Direct Lake semantic model.
        Defaults to None which resolves to the lakehouse attached to the notebook.
    workspace : str, default=None
        The Fabric workspace name.
        Defaults to None which resolves to the workspace of the attached lakehouse
        or if no lakehouse attached, resolves to the workspace of the notebook.
    """

    from pyspark.sql import SparkSession
    from pyspark.sql.types import (
        StringType,
        IntegerType,
        FloatType,
        DateType,
        StructType,
        StructField,
        BooleanType,
        LongType,
        DoubleType,
        TimestampType,
    )

    if workspace is None:
        workspace_id = fabric.get_workspace_id()
        workspace = fabric.resolve_workspace_name(workspace_id)
    else:
        workspace_id = fabric.resolve_workspace_id(workspace)

    if lakehouse is None:
        lakehouse_id = fabric.get_lakehouse_id()
        lakehouse = resolve_lakehouse_name(
            lakehouse_id=lakehouse_id, workspace=workspace
        )
    else:
        lakehouse_id = resolve_lakehouse_id(lakehouse, workspace)

    writeModes = ["append", "overwrite"]
    write_mode = write_mode.lower()

    if write_mode not in writeModes:
        raise ValueError(
            f"{icons.red_dot} Invalid 'write_type' parameter. Choose from one of the following values: {writeModes}."
        )

    if " " in delta_table_name:
        raise ValueError(
            f"{icons.red_dot} Invalid 'delta_table_name'. Delta tables in the lakehouse cannot have spaces in their names."
        )

    dataframe.columns = dataframe.columns.str.replace(" ", "_")
    spark = SparkSession.builder.getOrCreate()

    type_mapping = {
        "string": StringType(),
        "str": StringType(),
        "integer": IntegerType(),
        "int": IntegerType(),
        "float": FloatType(),
        "date": DateType(),
        "bool": BooleanType(),
        "boolean": BooleanType(),
        "long": LongType(),
        "double": DoubleType(),
        "timestamp": TimestampType(),
    }

    if schema is None:
        spark_df = spark.createDataFrame(dataframe)
    else:
        schema_map = StructType(
            [
                StructField(column_name, type_mapping[data_type], True)
                for column_name, data_type in schema.items()
            ]
        )
        spark_df = spark.createDataFrame(dataframe, schema_map)

    filePath = create_abfss_path(
        lakehouse_id=lakehouse_id,
        lakehouse_workspace_id=workspace_id,
        delta_table_name=delta_table_name,
    )

    if merge_schema:
        spark_df.write.mode(write_mode).format("delta").option(
            "mergeSchema", "true"
        ).save(filePath)
    else:
        spark_df.write.mode(write_mode).format("delta").save(filePath)
    print(
        f"{icons.green_dot} The dataframe has been saved as the '{delta_table_name}' table in the '{lakehouse}' lakehouse within the '{workspace}' workspace."
    )


def language_validate(language: str):
    """
    Validateds that the language specified exists within the supported langauges.

    Parameters
    ----------
    language : str
        The language code.

    Returns
    -------
    bool
        A True/False indication as to whether the language code is supported.
    """

    url = "https://learn.microsoft.com/azure/ai-services/translator/language-support"

    tables = pd.read_html(url)
    df = tables[0]

    df_filt = df[df["Language code"] == language]

    df_filt2 = df[df["Language"] == language.capitalize()]

    if len(df_filt) == 1:
        lang = df_filt["Language"].iloc[0]
    elif len(df_filt2) == 1:
        lang = df_filt2["Language"].iloc[0]
    else:
        raise ValueError(
            f"{icons.red_dot} The '{language}' language is not a valid language code. Please refer to this link for a list of valid language codes: {url}."
        )

    return lang


def resolve_workspace_name_and_id(workspace: Optional[str] = None) -> Tuple[str, str]:
    """
    Obtains the name and ID of the Fabric workspace.

    Parameters
    ----------
    workspace : str, default=None
        The Fabric workspace name.
        Defaults to None which resolves to the workspace of the attached lakehouse
        or if no lakehouse attached, resolves to the workspace of the notebook.

    Returns
    -------
    str, str
        The name and ID of the Fabric workspace.
    """

    if workspace is None:
        workspace_id = fabric.get_workspace_id()
        workspace = fabric.resolve_workspace_name(workspace_id)
    else:
        workspace_id = fabric.resolve_workspace_id(workspace)

    return str(workspace), str(workspace_id)


def _extract_json(dataframe: pd.DataFrame) -> dict:

    payload = dataframe["payload"].iloc[0]
    json_file = _decode_b64(payload)

    return json.loads(json_file)


def _conv_b64(file):

    loadJson = json.dumps(file)
    f = base64.b64encode(loadJson.encode("utf-8")).decode("utf-8")

    return f


def _decode_b64(file, format: Optional[str] = "utf-8"):

    result = base64.b64decode(file).decode(format)

    return result


def is_default_semantic_model(dataset: str, workspace: Optional[str] = None) -> bool:
    """
    Identifies whether a semantic model is a default semantic model.

    Parameters
    ----------
    dataset : str
        The name of the semantic model.
    workspace : str, default=None
        The Fabric workspace name.
        Defaults to None which resolves to the workspace of the attached lakehouse
        or if no lakehouse attached, resolves to the workspace of the notebook.

    Returns
    -------
    bool
        A True/False value indicating whether the semantic model is a default semantic model.
    """

    workspace = fabric.resolve_workspace_name(workspace)

    dfI = fabric.list_items(workspace=workspace)
    filtered_df = dfI.groupby("Display Name").filter(
        lambda x: set(["Warehouse", "SemanticModel"]).issubset(set(x["Type"]))
        or set(["Lakehouse", "SemanticModel"]).issubset(set(x["Type"]))
    )
    default_semantic_models = filtered_df["Display Name"].unique().tolist()

    return dataset in default_semantic_models


def resolve_item_type(item_id: UUID, workspace: Optional[str] = None) -> str:
    """
    Obtains the item type for a given Fabric Item Id within a Fabric workspace.

    Parameters
    ----------
    item_id : UUID
        The item/artifact Id.
    workspace : str, default=None
        The Fabric workspace name.
        Defaults to None which resolves to the workspace of the attached lakehouse
        or if no lakehouse attached, resolves to the workspace of the notebook.

    Returns
    -------
    str
        The item type for the item Id.
    """

    workspace = fabric.resolve_workspace_name(workspace)
    dfI = fabric.list_items(workspace=workspace)
    dfI_filt = dfI[dfI["Id"] == item_id]

    if len(dfI_filt) == 0:
        raise ValueError(
            f"Invalid 'item_id' parameter. The '{item_id}' item was not found in the '{workspace}' workspace."
        )
    item_type = dfI_filt["Type"].iloc[0]

    return item_type


def resolve_dataset_from_report(
    report: str, workspace: Optional[str] = None
) -> Tuple[UUID, str, UUID, str]:
    """
    Obtains the basic semantic model properties from which the report's data is sourced.

    Parameters
    ----------
    report : str
        The name of the Power BI report.
    workspace : str, default=None
        The Fabric workspace name.
        Defaults to None which resolves to the workspace of the attached lakehouse
        or if no lakehouse attached, resolves to the workspace of the notebook.

    Returns
    -------
    Tuple[UUID, str, UUID, str]
        The semantic model UUID, semantic model name, semantic model workspace UUID, semantic model workspace name
    """

    workspace = fabric.resolve_workspace_name(workspace)

    dfR = fabric.list_reports(workspace=workspace)
    dfR_filt = dfR[dfR["Name"] == report]
    if len(dfR_filt) == 0:
        raise ValueError(
            f"{icons.red_dot} The '{report}' report does not exist within the '{workspace}' workspace."
        )
    dataset_id = dfR_filt["Dataset Id"].iloc[0]
    dataset_workspace_id = dfR_filt["Dataset Workspace Id"].iloc[0]
    dataset_workspace = fabric.resolve_workspace_name(dataset_workspace_id)
    dataset_name = resolve_dataset_name(
        dataset_id=dataset_id, workspace=dataset_workspace
    )

    return dataset_id, dataset_name, dataset_workspace_id, dataset_workspace


def _add_part(target_dict, path, payload):

    part = {"path": path, "payload": payload, "payloadType": "InlineBase64"}

    target_dict["definition"]["parts"].append(part)


def resolve_workspace_capacity(workspace: Optional[str] = None) -> Tuple[UUID, str]:
    """
    Obtains the capacity Id and capacity name for a given workspace.

    Parameters
    ----------
    workspace : str, default=None
        The Fabric workspace name.
        Defaults to None which resolves to the workspace of the attached lakehouse
        or if no lakehouse attached, resolves to the workspace of the notebook.

    Returns
    -------
    Tuple[UUID, str]
        capacity Id; capacity came.
    """

    workspace = fabric.resolve_workspace_name(workspace)
    filter_condition = urllib.parse.quote(workspace)
    dfW = fabric.list_workspaces(filter=f"name eq '{filter_condition}'")
    capacity_id = dfW["Capacity Id"].iloc[0]
    dfC = fabric.list_capacities()
    dfC_filt = dfC[dfC["Id"] == capacity_id]
    if len(dfC_filt) == 1:
        capacity_name = dfC_filt["Display Name"].iloc[0]
    else:
        capacity_name = None

    return capacity_id, capacity_name


def get_capacity_id(workspace: Optional[str] = None) -> UUID:
    """
    Obtains the Capacity Id for a given workspace.

    Parameters
    ----------
    workspace : str, default=None
        The Fabric workspace name.
        Defaults to None which resolves to the workspace of the attached lakehouse
        or if no lakehouse attached, resolves to the workspace of the notebook.

    Returns
    -------
    UUID
        The capacity Id.
    """

    workspace = fabric.resolve_workspace_name(workspace)
    filter_condition = urllib.parse.quote(workspace)
    dfW = fabric.list_workspaces(filter=f"name eq '{filter_condition}'")
    if len(dfW) == 0:
        raise ValueError(f"{icons.red_dot} The '{workspace}' does not exist'.")

    return dfW["Capacity Id"].iloc[0]


def get_capacity_name(workspace: Optional[str] = None) -> str:
    """
    Obtains the capacity name for a given workspace.

    Parameters
    ----------
    workspace : str, default=None
        The Fabric workspace name.
        Defaults to None which resolves to the workspace of the attached lakehouse
        or if no lakehouse attached, resolves to the workspace of the notebook.

    Returns
    -------
    str
        The capacity name.
    """

    capacity_id = get_capacity_id(workspace)
    dfC = fabric.list_capacities()
    dfC_filt = dfC[dfC["Id"] == capacity_id]
    if len(dfC_filt) == 0:
        raise ValueError(
            f"{icons.red_dot} The '{capacity_id}' capacity Id does not exist."
        )

    return dfC_filt["Display Name"].iloc[0]


def resolve_capacity_name(capacity_id: Optional[UUID] = None) -> str:
    """
    Obtains the capacity name for a given capacity Id.

    Parameters
    ----------
    capacity_id : UUID, default=None
        The capacity Id.
        Defaults to None which resolves to the capacity name of the workspace of the attached lakehouse
        or if no lakehouse attached, resolves to the capacity name of the workspace of the notebook.

    Returns
    -------
    str
        The capacity name.
    """

    if capacity_id is None:
        return get_capacity_name()

    dfC = fabric.list_capacities()
    dfC_filt = dfC[dfC["Id"] == capacity_id]

    if len(dfC_filt) == 0:
        raise ValueError(
            f"{icons.red_dot} The '{capacity_id}' capacity Id does not exist."
        )

    return dfC_filt["Display Name"].iloc[0]


def resolve_capacity_id(capacity_name: Optional[str] = None) -> UUID:
    """
    Obtains the capacity Id for a given capacity name.

    Parameters
    ----------
    capacity_name : str, default=None
        The capacity name.
        Defaults to None which resolves to the capacity id of the workspace of the attached lakehouse
        or if no lakehouse attached, resolves to the capacity name of the workspace of the notebook.

    Returns
    -------
    UUID
        The capacity Id.
    """

    if capacity_name is None:
        return get_capacity_id()

    dfC = fabric.list_capacities()
    dfC_filt = dfC[dfC["Display Name"] == capacity_name]

    if len(dfC_filt) == 0:
        raise ValueError(
            f"{icons.red_dot} The '{capacity_name}' capacity does not exist."
        )

    return dfC_filt["Id"].iloc[0]


def retry(sleep_time: int, timeout_error_message: str):
    def decorator(func):
        @wraps(func)
        def wrapper(*args, **kwargs):
            start_time = datetime.datetime.now()
            timeout = datetime.timedelta(minutes=1)
            while datetime.datetime.now() - start_time <= timeout:
                try:
                    return func(*args, **kwargs)
                except Exception:
                    time.sleep(sleep_time)
            raise TimeoutError(timeout_error_message)

        return wrapper

    return decorator


def lro(
    client,
    response,
    status_codes: Optional[List[str]] = [200, 202],
    sleep_time: Optional[int] = 1,
    return_status_code: bool = False,
):

    if response.status_code not in status_codes:
        raise FabricHTTPException(response)
    if response.status_code == status_codes[0]:
        if return_status_code:
            result = response.status_code
        else:
            result = response
    if response.status_code == status_codes[1]:
        operationId = response.headers["x-ms-operation-id"]
        response = client.get(f"/v1/operations/{operationId}")
        response_body = json.loads(response.content)
        while response_body["status"] not in ["Succeeded", "Failed"]:
            time.sleep(sleep_time)
            response = client.get(f"/v1/operations/{operationId}")
            response_body = json.loads(response.content)
        if response_body["status"] != "Succeeded":
            raise FabricHTTPException(response)
        if return_status_code:
            result = response.status_code
        else:
            response = client.get(f"/v1/operations/{operationId}/result")
            result = response

    return result


def pagination(client, response):

    responses = []
    response_json = response.json()
    responses.append(response_json)

    # Check for pagination
    continuation_token = response_json.get("continuationToken")
    continuation_uri = response_json.get("continuationUri")

    # Loop to handle pagination
    while continuation_token is not None:
        response = client.get(continuation_uri)
        response_json = response.json()
        responses.append(response_json)

        # Update the continuation token and URI for the next iteration
        continuation_token = response_json.get("continuationToken")
        continuation_uri = response_json.get("continuationUri")

    return responses


def resolve_deployment_pipeline_id(deployment_pipeline: str) -> UUID:
    """
    Obtains the Id for a given deployment pipeline.

    Parameters
    ----------
    deployment_pipeline : str
        The deployment pipeline name

    Returns
    -------
    UUID
        The deployment pipeline Id.
    """

    from sempy_labs._deployment_pipelines import list_deployment_pipelines

    dfP = list_deployment_pipelines()
    dfP_filt = dfP[dfP["Deployment Pipeline Name"] == deployment_pipeline]
    if len(dfP_filt) == 0:
        raise ValueError(
            f"{icons.red_dot} The '{deployment_pipeline}' deployment pipeline is not valid."
        )
    deployment_pipeline_id = dfP_filt["Deployment Pipeline Id"].iloc[0]

    return deployment_pipeline_id


class FabricTokenCredential(TokenCredential):

    def get_token(
        self,
        scopes: str,
        claims: Optional[str] = None,
        tenant_id: Optional[str] = None,
        enable_cae: bool = False,
        **kwargs: any,
    ) -> AccessToken:

        from notebookutils import mssparkutils

        token = mssparkutils.credentials.getToken(scopes)
        access_token = AccessToken(token, 0)

        return access_token


def get_adls_client(account_name):

    from azure.storage.filedatalake import DataLakeServiceClient

    account_url = f"https://{account_name}.dfs.core.windows.net"

    service_client = DataLakeServiceClient(
        account_url, credential=FabricTokenCredential()
    )

    return service_client


def resolve_warehouse_id(warehouse: str, workspace: Optional[str]) -> UUID:
    """
    Obtains the Id for a given warehouse.

    Parameters
    ----------
    warehouse : str
        The warehouse name

    Returns
    -------
    UUID
        The warehouse Id.
    """

    workspace = fabric.resolve_workspace_name(workspace)
    return fabric.resolve_item_id(item_name=warehouse, type='Warehouse', workspace=workspace)


def get_language_codes(languages: str | List[str]):

    if isinstance(languages, str):
        languages = [languages]

    for i, lang in enumerate(languages):
        for k, v in icons.language_map.items():
            if v == lang.capitalize():
                languages[i] = k
                break

    return languages


def get_azure_token_credentials(
    key_vault_uri: str,
    key_vault_tenant_id: str,
    key_vault_client_id: str,
    key_vault_client_secret: str,
) -> Tuple[str, str, dict]:

    from notebookutils import mssparkutils
    from azure.identity import ClientSecretCredential

    tenant_id = mssparkutils.credentials.getSecret(key_vault_uri, key_vault_tenant_id)
    client_id = mssparkutils.credentials.getSecret(key_vault_uri, key_vault_client_id)
    client_secret = mssparkutils.credentials.getSecret(
        key_vault_uri, key_vault_client_secret
    )

    credential = ClientSecretCredential(
        tenant_id=tenant_id, client_id=client_id, client_secret=client_secret
    )

    token = credential.get_token("https://management.azure.com/.default").token

    headers = {
        "Authorization": f"Bearer {token}",
        "Content-Type": "application/json",
    }

    return token, credential, headers


def convert_to_alphanumeric_lowercase(input_string):

    # Removes non-alphanumeric characters 
    cleaned_string = re.sub(r"[^a-zA-Z0-9]", "", input_string)
    cleaned_string = cleaned_string.lower()

    return cleaned_string


def resolve_environment_id(environment: str, workspace: Optional[str] = None) -> UUID:
    """
    Obtains the environment Id for a given environment.

    Parameters
    ----------
    environment: str
        Name of the environment.

    Returns
    -------
    UUID
        The environment Id.
    """

    workspace = fabric.resolve_workspace_name(workspace)
    return fabric.resolve_item_id(item_name=environment, type='Environment', workspace=workspace)


<<<<<<< HEAD
    return dfE_filt["Environment Id"].iloc[0]


def make_clickable(val):

    return f'<a target="_blank" href="{val}">{val}</a>'


def convert_to_friendly_case(text: str) -> str:
    """
    Converts a string of pascal/camel/snake case to business-friendly case.

    Parameters
    ----------
    text : str
        The text to convert.

    Returns
    -------
    str
        Text converted into a business-friendly text.
    """
    if text is not None:
        text = text.replace("_", " ")
        # Insert space before each capital letter, avoiding double spaces
        text = re.sub(r"(?<!\s)(?=[A-Z])", " ", text)
        # Strip leading/trailing whitespace and capitalize the first letter of each word
        text = text.strip().title()

    return text
=======
def resolve_notebook_id(notebook: str, workspace: Optional[str] = None) -> UUID:
    """
    Obtains the notebook Id for a given notebook.

    Parameters
    ----------
    notebook: str
        Name of the notebook.

    Returns
    -------
    UUID
        The notebook Id.
    """

    workspace = fabric.resolve_workspace_name(workspace)
    return fabric.resolve_item_id(item_name=notebook, type='Notebook', workspace=workspace)


def generate_guid():

    return str(uuid.uuid4())


def get_max_run_id(table_name: str) -> int:

    table_path = f"/lakehouse/default/Tables/{table_name}/"
    delta_table = deltalake.DeltaTable(table_path)
    data = delta_table.to_pandas()
    max_run_id = data["RunId"].max()

    return max_run_id
>>>>>>> 6ed7b3cb
<|MERGE_RESOLUTION|>--- conflicted
+++ resolved
@@ -1074,10 +1074,6 @@
     return fabric.resolve_item_id(item_name=environment, type='Environment', workspace=workspace)
 
 
-<<<<<<< HEAD
-    return dfE_filt["Environment Id"].iloc[0]
-
-
 def make_clickable(val):
 
     return f'<a target="_blank" href="{val}">{val}</a>'
@@ -1105,7 +1101,8 @@
         text = text.strip().title()
 
     return text
-=======
+
+
 def resolve_notebook_id(notebook: str, workspace: Optional[str] = None) -> UUID:
     """
     Obtains the notebook Id for a given notebook.
@@ -1137,5 +1134,4 @@
     data = delta_table.to_pandas()
     max_run_id = data["RunId"].max()
 
-    return max_run_id
->>>>>>> 6ed7b3cb
+    return max_run_id