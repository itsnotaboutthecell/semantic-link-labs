import sempy.fabric as fabric
import re
import json
import base64
import pandas as pd
from functools import wraps
import datetime
import time
from typing import Optional, Tuple, List
from uuid import UUID
import sempy_labs._icons as icons
from sempy.fabric.exceptions import FabricHTTPException
import urllib.parse
from azure.core.credentials import TokenCredential, AccessToken


def create_abfss_path(
    lakehouse_id: UUID, lakehouse_workspace_id: UUID, delta_table_name: str
):
    """
    Creates an abfss path for a delta table in a Fabric lakehouse.

    Parameters
    ----------
    lakehouse_id : UUID
        ID of the Fabric lakehouse.
    lakehouse_workspace_id : UUID
        ID of the Fabric workspace.
    delta_table_name : str
        Name of the delta table name.

    Returns
    -------
    str
        An abfss path which can be used to save/reference a delta table in a Fabric lakehouse.
    """

    return f"abfss://{lakehouse_workspace_id}@onelake.dfs.fabric.microsoft.com/{lakehouse_id}/Tables/{delta_table_name}"


def format_dax_object_name(table: str, column: str):
    """
    Formats a table/column combination to the 'Table Name'[Column Name] format.

    Parameters
    ----------
    table : str
        The name of the table.
    column : str
        The name of the column.

    Returns
    -------
    str
        The fully qualified object name.
    """

    return "'" + table + "'[" + column + "]"


def create_relationship_name(
    from_table: str, from_column: str, to_table: str, to_column: str
):
    """
    Formats a relationship's table/columns into a fully qualified name.

    Parameters
    ----------
    from_table : str
        The name of the table on the 'from' side of the relationship.
    from_column : str
        The name of the column on the 'from' side of the relationship.
    to_table : str
        The name of the table on the 'to' side of the relationship.
    to_column : str
        The name of the column on the 'to' side of the relationship.

    Returns
    -------
    str
        The fully qualified relationship name.
    """

    return (
        format_dax_object_name(from_table, from_column)
        + " -> "
        + format_dax_object_name(to_table, to_column)
    )


def resolve_report_id(report: str, workspace: Optional[str] = None):
    """
    Obtains the ID of the Power BI report.

    Parameters
    ----------
    report : str
        The name of the Power BI report.
    workspace : str, default=None
        The Fabric workspace name.
        Defaults to None which resolves to the workspace of the attached lakehouse
        or if no lakehouse attached, resolves to the workspace of the notebook.

    Returns
    -------
    UUID
        The ID of the Power BI report.
    """

    if workspace is None:
        workspace_id = fabric.get_workspace_id()
        workspace = fabric.resolve_workspace_name(workspace_id)

    obj = fabric.resolve_item_id(item_name=report, type="Report", workspace=workspace)

    return obj


def resolve_report_name(report_id: UUID, workspace: Optional[str] = None):
    """
    Obtains the name of the Power BI report.

    Parameters
    ----------
    report_id : UUID
        The name of the Power BI report.
    workspace : str, default=None
        The Fabric workspace name.
        Defaults to None which resolves to the workspace of the attached lakehouse
        or if no lakehouse attached, resolves to the workspace of the notebook.

    Returns
    -------
    str
        The name of the Power BI report.
    """

    if workspace is None:
        workspace_id = fabric.get_workspace_id()
        workspace = fabric.resolve_workspace_name(workspace_id)

    obj = fabric.resolve_item_name(
        item_id=report_id, type="Report", workspace=workspace
    )

    return obj


def resolve_dataset_id(dataset: str, workspace: Optional[str] = None):
    """
    Obtains the ID of the semantic model.

    Parameters
    ----------
    dataset : str
        The name of the semantic model.
    workspace : str, default=None
        The Fabric workspace name.
        Defaults to None which resolves to the workspace of the attached lakehouse
        or if no lakehouse attached, resolves to the workspace of the notebook.

    Returns
    -------
    UUID
        The ID of the semantic model.
    """

    if workspace is None:
        workspace_id = fabric.get_workspace_id()
        workspace = fabric.resolve_workspace_name(workspace_id)

    obj = fabric.resolve_item_id(
        item_name=dataset, type="SemanticModel", workspace=workspace
    )

    return obj


def resolve_dataset_name(dataset_id: UUID, workspace: Optional[str] = None):
    """
    Obtains the name of the semantic model.

    Parameters
    ----------
    dataset_id : UUID
        The name of the semantic model.
    workspace : str, default=None
        The Fabric workspace name.
        Defaults to None which resolves to the workspace of the attached lakehouse
        or if no lakehouse attached, resolves to the workspace of the notebook.

    Returns
    -------
    str
        The name of the semantic model.
    """

    if workspace is None:
        workspace_id = fabric.get_workspace_id()
        workspace = fabric.resolve_workspace_name(workspace_id)

    obj = fabric.resolve_item_name(
        item_id=dataset_id, type="SemanticModel", workspace=workspace
    )

    return obj


def resolve_lakehouse_name(
    lakehouse_id: Optional[UUID] = None, workspace: Optional[str] = None
):
    """
    Obtains the name of the Fabric lakehouse.

    Parameters
    ----------
    lakehouse_id : UUID, default=None
        The name of the Fabric lakehouse.
        Defaults to None which resolves to the lakehouse attached to the notebook.
    workspace : str, default=None
        The Fabric workspace name.
        Defaults to None which resolves to the workspace of the attached lakehouse
        or if no lakehouse attached, resolves to the workspace of the notebook.

    Returns
    -------
    str
        The name of the Fabric lakehouse.
    """

    if workspace is None:
        workspace_id = fabric.get_workspace_id()
        workspace = fabric.resolve_workspace_name(workspace_id)

    if lakehouse_id is None:
        lakehouse_id = fabric.get_lakehouse_id()

    obj = fabric.resolve_item_name(
        item_id=lakehouse_id, type="Lakehouse", workspace=workspace
    )

    return obj


def resolve_lakehouse_id(lakehouse: str, workspace: Optional[str] = None):
    """
    Obtains the ID of the Fabric lakehouse.

    Parameters
    ----------
    lakehouse : str
        The name of the Fabric lakehouse.
    workspace : str, default=None
        The Fabric workspace name.
        Defaults to None which resolves to the workspace of the attached lakehouse
        or if no lakehouse attached, resolves to the workspace of the notebook.

    Returns
    -------
    UUID
        The ID of the Fabric lakehouse.
    """

    if workspace is None:
        workspace_id = fabric.get_workspace_id()
        workspace = fabric.resolve_workspace_name(workspace_id)

    obj = fabric.resolve_item_id(
        item_name=lakehouse, type="Lakehouse", workspace=workspace
    )

    return obj


def get_direct_lake_sql_endpoint(dataset: str, workspace: Optional[str] = None) -> UUID:
    """
    Obtains the SQL Endpoint ID of the semantic model.

    Parameters
    ----------
    dataset : str
        The name of the semantic model.
    workspace : str, default=None
        The Fabric workspace name.
        Defaults to None which resolves to the workspace of the attached lakehouse
        or if no lakehouse attached, resolves to the workspace of the notebook.

    Returns
    -------
    uuid.UUID
        The ID of SQL Endpoint.
    """

    from sempy_labs.tom import connect_semantic_model

    if workspace is None:
        workspace_id = fabric.get_workspace_id()
        workspace = fabric.resolve_workspace_name(workspace_id)

    # dfP = fabric.list_partitions(dataset=dataset, workspace=workspace)
    # dfP_filt = dfP[dfP["Mode"] == "DirectLake"]

    # if len(dfP_filt) == 0:
    #    raise ValueError(
    #        f"The '{dataset}' semantic model in the '{workspace}' workspace is not in Direct Lake mode."
    #    )

    with connect_semantic_model(
        dataset=dataset, readonly=True, workspace=workspace
    ) as tom:
        sqlEndpointId = None
        for e in tom.model.Expressions:
            if e.Name == "DatabaseQuery":
                expr = e.Expression
                matches = re.findall(r'"([^"]+)"', expr)
                sqlEndpointId = matches[1]

        if sqlEndpointId is None:
            raise ValueError("SQL Endpoint not found.")

        return sqlEndpointId


def generate_embedded_filter(filter: str):
    """
    Converts the filter expression to a filter expression which can be used by a Power BI embedded URL.

    Parameters
    ----------
    filter : str
        The filter expression for an embedded Power BI report.

    Returns
    -------
    str
        A filter expression usable by a Power BI embedded URL.
    """

    pattern = r"'[^']+'\[[^\[]+\]"
    matches = re.findall(pattern, filter)
    for match in matches:
        matchReplace = (
            match.replace("'", "")
            .replace("[", "/")
            .replace("]", "")
            .replace(" ", "_x0020_")
            .replace("@", "_00x40_")
            .replace("+", "_0x2B_")
            .replace("{", "_007B_")
            .replace("}", "_007D_")
        )
        filter = filter.replace(match, matchReplace)

    pattern = r"\[[^\[]+\]"
    matches = re.findall(pattern, filter)
    for match in matches:
        matchReplace = (
            match.replace("'", "")
            .replace("[", "/")
            .replace("]", "")
            .replace(" ", "_x0020_")
            .replace("@", "_00x40_")
            .replace("+", "_0x2B_")
            .replace("{", "_007B_")
            .replace("}", "_007D_")
        )
        filter = filter.replace(match, matchReplace)

    revised_filter = (
        filter.replace("<=", "le")
        .replace(">=", "ge")
        .replace("<>", "ne")
        .replace("!=", "ne")
        .replace("==", "eq")
        .replace("=", "eq")
        .replace("<", "lt")
        .replace(">", "gt")
        .replace(" && ", " and ")
        .replace(" & ", " and ")
        .replace(" || ", " or ")
        .replace(" | ", " or ")
        .replace("{", "(")
        .replace("}", ")")
    )

    return revised_filter


def save_as_delta_table(
    dataframe,
    delta_table_name: str,
    write_mode: str,
    merge_schema: Optional[bool] = False,
    schema: Optional[dict] = None,
    lakehouse: Optional[str] = None,
    workspace: Optional[str] = None,
):
    """
    Saves a pandas dataframe as a delta table in a Fabric lakehouse.

    Parameters
    ----------
    dataframe : pandas.DataFrame
        The dataframe to be saved as a delta table.
    delta_table_name : str
        The name of the delta table.
    write_mode : str
        The write mode for the save operation. Options: 'append', 'overwrite'.
    merge_schema : bool, default=False
        Merges the schemas of the dataframe to the delta table.
    schema : dict, default=None
        A dictionary showing the schema of the columns and their data types.
    lakehouse : str, default=None
        The Fabric lakehouse used by the Direct Lake semantic model.
        Defaults to None which resolves to the lakehouse attached to the notebook.
    workspace : str, default=None
        The Fabric workspace name.
        Defaults to None which resolves to the workspace of the attached lakehouse
        or if no lakehouse attached, resolves to the workspace of the notebook.
    """

    from pyspark.sql import SparkSession
    from pyspark.sql.types import (
        StringType,
        IntegerType,
        FloatType,
        DateType,
        StructType,
        StructField,
        BooleanType,
        LongType,
        DoubleType,
        TimestampType,
    )

    if workspace is None:
        workspace_id = fabric.get_workspace_id()
        workspace = fabric.resolve_workspace_name(workspace_id)
    else:
        workspace_id = fabric.resolve_workspace_id(workspace)

    if lakehouse is None:
        lakehouse_id = fabric.get_lakehouse_id()
        lakehouse = resolve_lakehouse_name(
            lakehouse_id=lakehouse_id, workspace=workspace
        )
    else:
        lakehouse_id = resolve_lakehouse_id(lakehouse, workspace)

    writeModes = ["append", "overwrite"]
    write_mode = write_mode.lower()

    if write_mode not in writeModes:
        raise ValueError(
            f"{icons.red_dot} Invalid 'write_type' parameter. Choose from one of the following values: {writeModes}."
        )

    if " " in delta_table_name:
        raise ValueError(
            f"{icons.red_dot} Invalid 'delta_table_name'. Delta tables in the lakehouse cannot have spaces in their names."
        )

    dataframe.columns = dataframe.columns.str.replace(" ", "_")
    spark = SparkSession.builder.getOrCreate()

    type_mapping = {
        "string": StringType(),
        "str": StringType(),
        "integer": IntegerType(),
        "int": IntegerType(),
        "float": FloatType(),
        "date": DateType(),
        "bool": BooleanType(),
        "boolean": BooleanType(),
        "long": LongType(),
        "double": DoubleType(),
        "timestamp": TimestampType(),
    }

    if schema is None:
        spark_df = spark.createDataFrame(dataframe)
    else:
        schema_map = StructType(
            [
                StructField(column_name, type_mapping[data_type], True)
                for column_name, data_type in schema.items()
            ]
        )
        spark_df = spark.createDataFrame(dataframe, schema_map)

    filePath = create_abfss_path(
        lakehouse_id=lakehouse_id,
        lakehouse_workspace_id=workspace_id,
        delta_table_name=delta_table_name,
    )

    if merge_schema:
        spark_df.write.mode(write_mode).format("delta").option(
            "mergeSchema", "true"
        ).save(filePath)
    else:
        spark_df.write.mode(write_mode).format("delta").save(filePath)
    print(
        f"{icons.green_dot} The dataframe has been saved as the '{delta_table_name}' table in the '{lakehouse}' lakehouse within the '{workspace}' workspace."
    )


def language_validate(language: str):
    """
    Validateds that the language specified exists within the supported langauges.

    Parameters
    ----------
    language : str
        The language code.

    Returns
    -------
    bool
        A True/False indication as to whether the language code is supported.
    """

    url = "https://learn.microsoft.com/azure/ai-services/translator/language-support"

    tables = pd.read_html(url)
    df = tables[0]

    df_filt = df[df["Language code"] == language]

    df_filt2 = df[df["Language"] == language.capitalize()]

    if len(df_filt) == 1:
        lang = df_filt["Language"].iloc[0]
    elif len(df_filt2) == 1:
        lang = df_filt2["Language"].iloc[0]
    else:
        raise ValueError(
            f"{icons.red_dot} The '{language}' language is not a valid language code. Please refer to this link for a list of valid language codes: {url}."
        )

    return lang


def resolve_workspace_name_and_id(workspace: Optional[str] = None) -> Tuple[str, str]:
    """
    Obtains the name and ID of the Fabric workspace.

    Parameters
    ----------
    workspace : str, default=None
        The Fabric workspace name.
        Defaults to None which resolves to the workspace of the attached lakehouse
        or if no lakehouse attached, resolves to the workspace of the notebook.

    Returns
    -------
    str, str
        The name and ID of the Fabric workspace.
    """

    if workspace is None:
        workspace_id = fabric.get_workspace_id()
        workspace = fabric.resolve_workspace_name(workspace_id)
    else:
        workspace_id = fabric.resolve_workspace_id(workspace)

    return str(workspace), str(workspace_id)


def _extract_json(dataframe: pd.DataFrame) -> dict:

    payload = dataframe["payload"].iloc[0]
    json_file = _decode_b64(payload)

    return json.loads(json_file)


def _conv_b64(file):

    loadJson = json.dumps(file)
    f = base64.b64encode(loadJson.encode("utf-8")).decode("utf-8")

    return f


def _decode_b64(file, format: Optional[str] = "utf-8"):

    result = base64.b64decode(file).decode(format)

    return result


def is_default_semantic_model(dataset: str, workspace: Optional[str] = None) -> bool:
    """
    Identifies whether a semantic model is a default semantic model.

    Parameters
    ----------
    dataset : str
        The name of the semantic model.
    workspace : str, default=None
        The Fabric workspace name.
        Defaults to None which resolves to the workspace of the attached lakehouse
        or if no lakehouse attached, resolves to the workspace of the notebook.

    Returns
    -------
    bool
        A True/False value indicating whether the semantic model is a default semantic model.
    """

    workspace = fabric.resolve_workspace_name(workspace)

    dfI = fabric.list_items(workspace=workspace)
    filtered_df = dfI.groupby("Display Name").filter(
        lambda x: set(["Warehouse", "SemanticModel"]).issubset(set(x["Type"]))
        or set(["Lakehouse", "SemanticModel"]).issubset(set(x["Type"]))
    )
    default_semantic_models = filtered_df["Display Name"].unique().tolist()

    return dataset in default_semantic_models


def resolve_item_type(item_id: UUID, workspace: Optional[str] = None) -> str:
    """
    Obtains the item type for a given Fabric Item Id within a Fabric workspace.

    Parameters
    ----------
    item_id : UUID
        The item/artifact Id.
    workspace : str, default=None
        The Fabric workspace name.
        Defaults to None which resolves to the workspace of the attached lakehouse
        or if no lakehouse attached, resolves to the workspace of the notebook.

    Returns
    -------
    str
        The item type for the item Id.
    """

    workspace = fabric.resolve_workspace_name(workspace)
    dfI = fabric.list_items(workspace=workspace)
    dfI_filt = dfI[dfI["Id"] == item_id]

    if len(dfI_filt) == 0:
        raise ValueError(
            f"Invalid 'item_id' parameter. The '{item_id}' item was not found in the '{workspace}' workspace."
        )
    item_type = dfI_filt["Type"].iloc[0]

    return item_type


def resolve_dataset_from_report(
    report: str, workspace: Optional[str] = None
) -> Tuple[UUID, str, UUID, str]:
    """
    Obtains the basic semantic model properties from which the report's data is sourced.

    Parameters
    ----------
    report : str
        The name of the Power BI report.
    workspace : str, default=None
        The Fabric workspace name.
        Defaults to None which resolves to the workspace of the attached lakehouse
        or if no lakehouse attached, resolves to the workspace of the notebook.

    Returns
    -------
    Tuple[UUID, str, UUID, str]
        The semantic model UUID, semantic model name, semantic model workspace UUID, semantic model workspace name
    """

    workspace = fabric.resolve_workspace_name(workspace)

    dfR = fabric.list_reports(workspace=workspace)
    dfR_filt = dfR[dfR["Name"] == report]
    if len(dfR_filt) == 0:
        raise ValueError(
            f"{icons.red_dot} The '{report}' report does not exist within the '{workspace}' workspace."
        )
    dataset_id = dfR_filt["Dataset Id"].iloc[0]
    dataset_workspace_id = dfR_filt["Dataset Workspace Id"].iloc[0]
    dataset_workspace = fabric.resolve_workspace_name(dataset_workspace_id)
    dataset_name = resolve_dataset_name(
        dataset_id=dataset_id, workspace=dataset_workspace
    )

    return dataset_id, dataset_name, dataset_workspace_id, dataset_workspace


def _add_part(target_dict, path, payload):

    part = {"path": path, "payload": payload, "payloadType": "InlineBase64"}

    target_dict["definition"]["parts"].append(part)


def resolve_workspace_capacity(workspace: Optional[str] = None) -> Tuple[UUID, str]:
    """
    Obtains the capacity Id and capacity name for a given workspace.

    Parameters
    ----------
    workspace : str, default=None
        The Fabric workspace name.
        Defaults to None which resolves to the workspace of the attached lakehouse
        or if no lakehouse attached, resolves to the workspace of the notebook.

    Returns
    -------
    Tuple[UUID, str]
        capacity Id; capacity came.
    """

    workspace = fabric.resolve_workspace_name(workspace)
    filter_condition = urllib.parse.quote(workspace)
    dfW = fabric.list_workspaces(filter=f"name eq '{filter_condition}'")
    capacity_id = dfW["Capacity Id"].iloc[0]
    dfC = fabric.list_capacities()
    dfC_filt = dfC[dfC["Id"] == capacity_id]
    if len(dfC_filt) == 1:
        capacity_name = dfC_filt["Display Name"].iloc[0]
    else:
        capacity_name = None

    return capacity_id, capacity_name


def get_capacity_id(workspace: Optional[str] = None) -> UUID:
    """
    Obtains the Capacity Id for a given workspace.

    Parameters
    ----------
    workspace : str, default=None
        The Fabric workspace name.
        Defaults to None which resolves to the workspace of the attached lakehouse
        or if no lakehouse attached, resolves to the workspace of the notebook.

    Returns
    -------
    UUID
        The capacity Id.
    """

    workspace = fabric.resolve_workspace_name(workspace)
    filter_condition = urllib.parse.quote(workspace)
    dfW = fabric.list_workspaces(filter=f"name eq '{filter_condition}'")
    if len(dfW) == 0:
        raise ValueError(f"{icons.red_dot} The '{workspace}' does not exist'.")

    return dfW["Capacity Id"].iloc[0]


def get_capacity_name(workspace: Optional[str] = None) -> str:
    """
    Obtains the capacity name for a given workspace.

    Parameters
    ----------
    workspace : str, default=None
        The Fabric workspace name.
        Defaults to None which resolves to the workspace of the attached lakehouse
        or if no lakehouse attached, resolves to the workspace of the notebook.

    Returns
    -------
    str
        The capacity name.
    """

    capacity_id = get_capacity_id(workspace)
    dfC = fabric.list_capacities()
    dfC_filt = dfC[dfC["Id"] == capacity_id]
    if len(dfC_filt) == 0:
        raise ValueError(
            f"{icons.red_dot} The '{capacity_id}' capacity Id does not exist."
        )

    return dfC_filt["Display Name"].iloc[0]


def resolve_capacity_name(capacity_id: Optional[UUID] = None) -> str:
    """
    Obtains the capacity name for a given capacity Id.

    Parameters
    ----------
    capacity_id : UUID, default=None
        The capacity Id.
        Defaults to None which resolves to the capacity name of the workspace of the attached lakehouse
        or if no lakehouse attached, resolves to the capacity name of the workspace of the notebook.

    Returns
    -------
    str
        The capacity name.
    """

    if capacity_id is None:
        return get_capacity_name()

    dfC = fabric.list_capacities()
    dfC_filt = dfC[dfC["Id"] == capacity_id]

    if len(dfC_filt) == 0:
        raise ValueError(
            f"{icons.red_dot} The '{capacity_id}' capacity Id does not exist."
        )

    return dfC_filt["Display Name"].iloc[0]


def resolve_capacity_id(capacity_name: Optional[str] = None) -> UUID:
    """
    Obtains the capacity Id for a given capacity name.

    Parameters
    ----------
    capacity_name : str, default=None
        The capacity name.
        Defaults to None which resolves to the capacity id of the workspace of the attached lakehouse
        or if no lakehouse attached, resolves to the capacity name of the workspace of the notebook.

    Returns
    -------
    UUID
        The capacity Id.
    """

    if capacity_name is None:
        return get_capacity_id()

    dfC = fabric.list_capacities()
    dfC_filt = dfC[dfC["Display Name"] == capacity_name]

    if len(dfC_filt) == 0:
        raise ValueError(
            f"{icons.red_dot} The '{capacity_name}' capacity does not exist."
        )

    return dfC_filt["Id"].iloc[0]


def retry(sleep_time: int, timeout_error_message: str):
    def decorator(func):
        @wraps(func)
        def wrapper(*args, **kwargs):
            start_time = datetime.datetime.now()
            timeout = datetime.timedelta(minutes=1)
            while datetime.datetime.now() - start_time <= timeout:
                try:
                    return func(*args, **kwargs)
                except Exception:
                    time.sleep(sleep_time)
            raise TimeoutError(timeout_error_message)

        return wrapper

    return decorator


def lro(
    client,
    response,
    status_codes: Optional[List[str]] = [200, 202],
    sleep_time: Optional[int] = 1,
    return_status_code: Optional[bool] = False,
):

    if response.status_code not in status_codes:
        raise FabricHTTPException(response)
    if response.status_code == status_codes[0]:
        if return_status_code:
            result = response.status_code
        else:
            result = response
    if response.status_code == status_codes[1]:
        operationId = response.headers["x-ms-operation-id"]
        response = client.get(f"/v1/operations/{operationId}")
        response_body = json.loads(response.content)
        while response_body["status"] not in ["Succeeded", "Failed"]:
            time.sleep(sleep_time)
            response = client.get(f"/v1/operations/{operationId}")
            response_body = json.loads(response.content)
        if response_body["status"] != "Succeeded":
            raise FabricHTTPException(response)
        if return_status_code:
            result = response.status_code
        else:
            response = client.get(f"/v1/operations/{operationId}/result")
            result = response

    return result


def pagination(client, response):

    responses = []
    response_json = response.json()
    responses.append(response_json)

    # Check for pagination
    continuation_token = response_json.get("continuationToken")
    continuation_uri = response_json.get("continuationUri")

    # Loop to handle pagination
    while continuation_token is not None:
        response = client.get(continuation_uri)
        response_json = response.json()
        responses.append(response_json)

        # Update the continuation token and URI for the next iteration
        continuation_token = response_json.get("continuationToken")
        continuation_uri = response_json.get("continuationUri")

    return responses


def resolve_deployment_pipeline_id(deployment_pipeline: str) -> UUID:

    from sempy_labs._deployment_pipelines import list_deployment_pipelines

    dfP = list_deployment_pipelines()
    dfP_filt = dfP[dfP["Deployment Pipeline Name"] == deployment_pipeline]
    if len(dfP_filt) == 0:
        raise ValueError(
            f"{icons.red_dot} The '{deployment_pipeline}' deployment pipeline is not valid."
        )
    deployment_pipeline_id = dfP_filt["Deployment Pipeline Id"].iloc[0]

    return deployment_pipeline_id


class FabricTokenCredential(TokenCredential):

    def get_token(
        self,
        scopes: str,
        claims: Optional[str] = None,
        tenant_id: Optional[str] = None,
        enable_cae: Optional[bool] = False,
        **kwargs: any,
    ) -> AccessToken:

        from notebookutils import mssparkutils

        token = mssparkutils.credentials.getToken(scopes)
        access_token = AccessToken(token, 0)

        return access_token


def get_adls_client(account_name):

    from azure.storage.filedatalake import DataLakeServiceClient

    account_url = f"https://{account_name}.dfs.core.windows.net"

    service_client = DataLakeServiceClient(
        account_url, credential=FabricTokenCredential()
    )

    return service_client


def resolve_warehouse_id(warehouse: str, workspace: Optional[str]):

    workspace = fabric.resolve_workspace_name(workspace)
    warehouse_id = fabric.resolve_item_id(
        item_name=warehouse, type="Warehouse", workspace=workspace
    )

    return warehouse_id


<<<<<<< HEAD
def get_language_codes(languages: str | List[str]):

    if isinstance(languages, str):
        languages = [languages]

    for i, lang in enumerate(languages):
        for k, v in icons.language_map.items():
            if v == lang.capitalize():
                languages[i] = k
                break

    return languages
=======
def resolve_environment_id(environment: str, workspace: Optional[str] = None) -> UUID:
    """
    Obtains the environment Id for a given environment.

    Parameters
    ----------
    environment: str
        Name of the environment.
    workspace : str, default=None
        The Fabric workspace name.
        Defaults to None which resolves to the workspace of the attached lakehouse
        or if no lakehouse attached, resolves to the workspace of the notebook.
    """

    from sempy_labs._environments import list_environments

    (workspace, workspace_id) = resolve_workspace_name_and_id(workspace)

    dfE = list_environments(workspace=workspace)
    dfE_filt = dfE[dfE["Environment Name"] == environment]
    if len(dfE_filt) == 0:
        raise ValueError(
            f"{icons.red_dot} The '{environment}' environment does not exist within the '{workspace}' workspace."
        )

    return dfE_filt["Environment Id"].iloc[0]
>>>>>>> 9082b48e
<|MERGE_RESOLUTION|>--- conflicted
+++ resolved
@@ -978,7 +978,6 @@
     return warehouse_id
 
 
-<<<<<<< HEAD
 def get_language_codes(languages: str | List[str]):
 
     if isinstance(languages, str):
@@ -991,7 +990,8 @@
                 break
 
     return languages
-=======
+
+
 def resolve_environment_id(environment: str, workspace: Optional[str] = None) -> UUID:
     """
     Obtains the environment Id for a given environment.
@@ -1017,5 +1017,4 @@
             f"{icons.red_dot} The '{environment}' environment does not exist within the '{workspace}' workspace."
         )
 
-    return dfE_filt["Environment Id"].iloc[0]
->>>>>>> 9082b48e
+    return dfE_filt["Environment Id"].iloc[0]