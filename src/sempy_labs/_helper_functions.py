--- conflicted
+++ resolved
@@ -992,7 +992,6 @@
     return languages
 
 
-<<<<<<< HEAD
 def resolve_environment_id(environment: str, workspace: Optional[str] = None) -> UUID:
     """
     Obtains the environment Id for a given environment.
@@ -1019,7 +1018,8 @@
         )
 
     return dfE_filt["Environment Id"].iloc[0]
-=======
+
+
 def get_azure_token_credentials(
     key_vault_uri: str,
     key_vault_tenant_id: str,
@@ -1047,5 +1047,4 @@
         "Content-Type": "application/json",
     }
 
-    return token, credential, headers
->>>>>>> 2c0675d5
+    return token, credential, headers