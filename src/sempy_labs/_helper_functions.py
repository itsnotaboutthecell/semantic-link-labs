--- conflicted
+++ resolved
@@ -1149,11 +1149,11 @@
     return max_run_id
 
 
-<<<<<<< HEAD
-def make_list_unique(my_list):
+def _make_list_unique(my_list):
 
     return list(set(my_list))
-=======
+
+
 def _get_partition_map(dataset: str, workspace: Optional[str] = None) -> pd.DataFrame:
 
     if workspace is None:
@@ -1295,5 +1295,4 @@
 
     with widget:
         widget.clear_output(wait=True)
-    _show_chart(spec, title=title)
->>>>>>> fc96c4a1
+    _show_chart(spec, title=title)