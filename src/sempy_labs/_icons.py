green_dot = "\U0001F7E2"
yellow_dot = "\U0001F7E1"
red_dot = "\U0001F534"
in_progress = "⌛"
checked = "\u2611"
unchecked = "\u2610"
start_bold = "\033[1m"
end_bold = "\033[0m"
bullet = "\u2022"
warning = "⚠️"
error = "\u274C"
info = "ℹ️"
data_type_mapping = {
    "string": "String",
    "int": "Int64",
    "tinyint": "Int64",
    "smallint": "Int64",
    "bigint": "Int64",
    "boolean": "Boolean",
    "timestamp": "DateTime",
    "date": "DateTime",
    "decimal(38,18)": "Decimal",
    "decimal(19,4)": "Decimal",
    "double": "Double",
    "float": "Double",
}
measure_icon = "\u2211"
table_icon = "\u229E"
column_icon = "\u229F"
model_bpa_name = "ModelBPA"
report_bpa_name = "ReportBPA"
severity_mapping = {warning: "Warning", error: "Error", info: "Info"}
special_characters = ['"', "/", '"', ":", "|", "<", ">", "*", "?", "'", "!"]
<<<<<<< HEAD

language_map = {
    "it-IT": "Italian",
    "es-ES": "Spanish",
    "he-IL": "Hebrew",
    "pt-PT": "Portuguese",
    "zh-CN": "Chinese",
    "fr-FR": "French",
    "da-DK": "Danish",
    "cs-CZ": "Czech",
    "de-DE": "German",
    "el-GR": "Greek",
    "fa-IR": "Persian",
    "ga-IE": "Irish",
    "hi-IN": "Hindi",
    "hu-HU": "Hungarian",
    "is-IS": "Icelandic",
    "ja-JP": "Japanese",
    "nl-NL": "Dutch",
    "pl-PL": "Polish",
    "pt-BR": "Portuguese",
    "ru-RU": "Russian",
    "te-IN": "Telugu",
    "ta-IN": "Tamil",
    "th-TH": "Thai",
    "zu-ZA": "Zulu",
    "am-ET": "Amharic",
    "ar-AE": "Arabic",
    "sv-SE": "Swedish",
    "ko-KR": "Korean",
    "id-ID": "Indonesian",
    "mt-MT": "Maltese",
    "ro-RO": "Romanian",
    "sk-SK": "Slovak",
    "sl-SL": "Slovenian",
    "tr-TR": "Turkish",
    "uk-UA": "Ukrainian",
    "bg-BG": "Bulgarian",
    "ca-ES": "Catalan",
    "fi-FI": "Finnish",
}
=======
workspace_roles = ["Admin", "Member", "Viewer", "Contributor"]
principal_types = ["App", "Group", "None", "User"]
>>>>>>> 9082b48e
<|MERGE_RESOLUTION|>--- conflicted
+++ resolved
@@ -31,7 +31,6 @@
 report_bpa_name = "ReportBPA"
 severity_mapping = {warning: "Warning", error: "Error", info: "Info"}
 special_characters = ['"', "/", '"', ":", "|", "<", ">", "*", "?", "'", "!"]
-<<<<<<< HEAD
 
 language_map = {
     "it-IT": "Italian",
@@ -73,7 +72,5 @@
     "ca-ES": "Catalan",
     "fi-FI": "Finnish",
 }
-=======
 workspace_roles = ["Admin", "Member", "Viewer", "Contributor"]
-principal_types = ["App", "Group", "None", "User"]
->>>>>>> 9082b48e
+principal_types = ["App", "Group", "None", "User"]